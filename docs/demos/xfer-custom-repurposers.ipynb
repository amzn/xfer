{
 "cells": [
  {
   "cell_type": "markdown",
   "metadata": {},
   "source": [
    "# Writing a custom Repurposer\n",
    "\n",
    "Xfer implements and supports two kinds of Repurposers:\n",
    "\n",
    "\n",
    "* **Meta-model Repurposer** - this uses the source model to extract features and then fits a meta-model to the features\n",
    "* **Neural network Repurposer** - this modifies the source model to create a target model\n",
    "\n",
    "Below are examples of creating custom Repurposers for both classes\n",
    "\n",
    "### Setup\n",
    "First import relevant modules, define data iterators and load a source model"
   ]
  },
  {
   "cell_type": "code",
   "execution_count": 1,
   "metadata": {
    "collapsed": true
   },
   "outputs": [],
   "source": [
    "import warnings\n",
    "warnings.filterwarnings(\"ignore\")\n",
    "\n",
    "import logging\n",
    "logging.disable(logging.WARNING)\n",
    "\n",
    "import xfer\n",
    "\n",
    "import os\n",
    "import glob\n",
    "import mxnet as mx\n",
    "import random\n",
    "from sklearn.model_selection import StratifiedShuffleSplit\n",
    "from sklearn.metrics import classification_report\n",
    "\n",
    "random.seed(1)"
   ]
  },
  {
   "cell_type": "code",
   "execution_count": 2,
   "metadata": {
    "collapsed": true
   },
   "outputs": [],
   "source": [
    "def get_iterators_from_folder(data_dir, train_size=0.6, batchsize=10, label_name='softmax_label', data_name='data', random_state=1):\n",
    "    \"\"\"\n",
    "    Method to create iterators from data stored in a folder with the following structure:\n",
    "    /data_dir\n",
    "        /class1\n",
    "            class1_img1\n",
    "            class1_img2\n",
    "            ...\n",
    "            class1_imgN\n",
    "        /class2\n",
    "            class2_img1\n",
    "            class2_img2\n",
    "            ...\n",
    "            class2_imgN\n",
    "        ...\n",
    "        /classN\n",
    "    \"\"\"\n",
    "    # assert dir exists\n",
    "    if not os.path.isdir(data_dir):\n",
    "        raise ValueError('Directory not found: {}'.format(data_dir))\n",
    "    # get class names\n",
    "    classes = [x.split('/')[-1] for x in glob.glob(data_dir+'/*')]\n",
    "    classes.sort()\n",
    "    fnames = []\n",
    "    labels = []\n",
    "    for c in classes:\n",
    "            # get all the image filenames and labels\n",
    "            images = glob.glob(data_dir+'/'+c+'/*')\n",
    "            images.sort()\n",
    "            fnames += images\n",
    "            labels += [c]*len(images)\n",
    "    # create label2id mapping\n",
    "    id2label = dict(enumerate(set(labels)))\n",
    "    label2id = dict((v,k) for k, v in id2label.items())\n",
    "\n",
    "    # get indices of train and test\n",
    "    sss = StratifiedShuffleSplit(n_splits=2, test_size=None, train_size=train_size, random_state=random_state)\n",
    "    train_indices, test_indices = next(sss.split(labels, labels))\n",
    "    \n",
    "    train_img_list = []\n",
    "    test_img_list = []\n",
    "    train_labels = []\n",
    "    test_labels = []\n",
    "    # create imglist for training and test\n",
    "    for idx in train_indices:\n",
    "        train_img_list.append([label2id[labels[idx]], fnames[idx]])\n",
    "        train_labels.append(label2id[labels[idx]])\n",
    "    for idx in test_indices:\n",
    "        test_img_list.append([label2id[labels[idx]], fnames[idx]])\n",
    "        test_labels.append(label2id[labels[idx]])\n",
    "        \n",
    "    # make iterators\n",
    "    train_iterator = mx.image.ImageIter(batchsize, (3,224,224), imglist=train_img_list, label_name=label_name, data_name=data_name,\n",
    "                                        path_root='')\n",
    "    test_iterator = mx.image.ImageIter(batchsize, (3,224,224), imglist=test_img_list, label_name=label_name, data_name=data_name,\n",
    "                                      path_root='')\n",
    "\n",
    "    return train_iterator, test_iterator, train_labels, test_labels, id2label, label2id"
   ]
  },
  {
   "cell_type": "code",
   "execution_count": 3,
   "metadata": {
    "collapsed": true
   },
   "outputs": [],
   "source": [
    "train_iterator, test_iterator, train_labels, test_labels, id2label, label2id = get_iterators_from_folder('mnist-50', 0.6, 4, label_name='prob_label', random_state=1)"
   ]
  },
  {
   "cell_type": "code",
   "execution_count": 4,
   "metadata": {},
   "outputs": [
    {
     "data": {
      "text/plain": [
       "['vgg19-0000.params', 'vgg19-symbol.json']"
      ]
     },
     "execution_count": 4,
     "metadata": {},
     "output_type": "execute_result"
    }
   ],
   "source": [
    "# Download vgg19 (trained on imagenet)\n",
    "path = 'http://data.mxnet.io/models/imagenet/'\n",
    "[mx.test_utils.download(path+'vgg/vgg19-0000.params'),\n",
    "mx.test_utils.download(path+'vgg/vgg19-symbol.json')]"
   ]
  },
  {
   "cell_type": "code",
   "execution_count": 5,
   "metadata": {
    "collapsed": true
   },
   "outputs": [],
   "source": [
    "# This will be the source model we use for repurposing later\n",
    "source_model = mx.module.Module.load('vgg19', 0, label_names=['prob_label'])"
   ]
  },
  {
   "cell_type": "markdown",
   "metadata": {},
   "source": [
    "### Custom Meta-model Repurposer\n",
    "\n",
    "We will create a new Repurposer that uses the KNN algorithm as a meta-model.  The resulting Meta-model Repurposer will classify the features extracted by the neural network source model."
   ]
  },
  {
   "cell_type": "code",
   "execution_count": 6,
   "metadata": {
    "collapsed": true
   },
   "outputs": [],
   "source": [
    "from sklearn.neighbors import KNeighborsClassifier"
   ]
  },
  {
   "cell_type": "markdown",
   "metadata": {},
   "source": [
    "#### Definition"
   ]
  },
  {
   "cell_type": "code",
   "execution_count": 7,
   "metadata": {
    "collapsed": true
   },
   "outputs": [],
   "source": [
    "class KNNRepurposer(xfer.MetaModelRepurposer):\n",
    "    def __init__(self, source_model: mx.mod.Module, feature_layer_names, context_function=mx.context.cpu, num_devices=1,\n",
    "                 n_neighbors=5, weights='uniform', algorithm='auto', leaf_size=30, p=2, metric='minkowski', metric_params=None, n_jobs=-1):\n",
    "        # Call init() of parent\n",
    "        super(KNNRepurposer, self).__init__(source_model, feature_layer_names, context_function, num_devices)\n",
    "        \n",
    "        # Initialise parameters specific to the KNN algorithm\n",
    "        self.n_neighbors = n_neighbors\n",
    "        self.weights = weights\n",
    "        self.algorithm = algorithm\n",
    "        self.leaf_size = leaf_size\n",
    "        self.p = p\n",
    "        self.metric = metric\n",
    "        self.metric_params = metric_params\n",
    "        self.n_jobs = n_jobs\n",
    "        \n",
    "    # Define function that takes a set of features and labels and returns a trained model.\n",
    "    # feature_indices_per_layer is a dictionary which gives the feature indices which correspond\n",
    "    # to each layer's features.\n",
    "    def _train_model_from_features(self, features, labels, feature_indices_per_layer=None):\n",
    "        lin_model = KNeighborsClassifier(n_neighbors=self.n_neighbors,\n",
    "                                        weights=self.weights,\n",
    "                                        algorithm=self.algorithm, \n",
    "                                        leaf_size=self.leaf_size, \n",
    "                                        p=self.p,\n",
    "                                        metric=self.metric,\n",
    "                                        metric_params=self.metric_params)\n",
    "        lin_model.fit(features, labels)\n",
    "        return lin_model\n",
    "    \n",
    "    # Define a function that predicts the class probability given features\n",
    "    def _predict_probability_from_features(self, features):\n",
    "        return self.target_model.predict_proba(features)\n",
    "    \n",
    "    # Define a function that predicts the class label given features\n",
    "    def _predict_label_from_features(self, features):\n",
    "        return self.target_model.predict(features)\n",
    "    \n",
    "    # In order to make your repurposer serialisable, you will need to implement functions\n",
    "    # which convert your model's parameters to a dictionary.\n",
    "    def get_params(self):\n",
    "        \"\"\"\n",
    "        This function should return a dictionary of all the parameters of the repurposer that\n",
    "        are in the repurposer constructor arguments.\n",
    "        \"\"\"\n",
    "        param_dict = super().get_params()\n",
    "        param_dict['n_neighbors'] = self.n_neighbors\n",
    "        param_dict['weights'] = self.weights \n",
    "        param_dict['algorithm'] = self.algorithm\n",
    "        param_dict['leaf_size'] = self.leaf_size\n",
    "        param_dict['p'] = self.p\n",
    "        param_dict['metric'] = self.metric \n",
    "        param_dict['metric_params'] = self.metric_params\n",
    "        param_dict['n_jobs'] = self.n_jobs\n",
    "        return param_dict\n",
    "    \n",
    "    # Some repurposers will need a get_attributes() and set_attributes() to get and set the parameters\n",
    "    # of the repurposer that are not in the constructor argument. An example is shown below:\n",
    "    \n",
    "    # def get_attributes(self):\n",
    "    #     \"\"\"\n",
    "    #     This function should return a dictionary of all the parameters of the repurposer that\n",
    "    #     are NOT in the constructor arguments.\n",
    "    #     \n",
    "    #     This function does not need to be defined if the repurposer has no specific attributes.\n",
    "    #     \"\"\"\n",
    "    #     param_dict = super().get_attributes()\n",
    "    #     param_dict['example_attribute'] = self.example_attribute\n",
    "    #     return param_dict\n",
    "    \n",
    "    # def set_attributes(self, input_dict):\n",
    "    #     super().set_attributes(input_dict)\n",
    "    #     self.example_attribute  = input_dict['example_attribute']\n",
    "    \n",
    "    def serialize(self, file_prefix):\n",
    "        \"\"\"\n",
    "        Saves repurposer (excluding source model) to file_prefix.json.\n",
    "        This method converts the repurposer to dictionary and saves as a json.\n",
    "\n",
    "\n",
    "        :param str file_prefix: Prefix to save file with\n",
    "        \"\"\"\n",
    "        output_dict = {}\n",
    "        output_dict[repurposer_keys.PARAMS] = self.get_params()\n",
    "        output_dict[repurposer_keys.TARGET_MODEL] = target_model_to_dict()  # This should be some serialised representation of the target model\n",
    "        output_dict.update(self.get_attributes())\n",
    "\n",
    "        utils.save_json(file_prefix, output_dict)\n",
    "\n",
    "    def deserialize(self, input_dict):\n",
    "        \"\"\"\n",
    "        Uses dictionary to set attributes of repurposer\n",
    "\n",
    "        :param dict input_dict: Dictionary containing values for attributes to be set to\n",
    "        \"\"\"\n",
    "        self.set_attributes(input_dict)  # Set attributes of the repurposer from input_dict\n",
    "        self.target_model = target_model_from_dict()  # Unpack dictionary representation of target model"
   ]
  },
  {
   "cell_type": "markdown",
   "metadata": {},
   "source": [
    "#### Use"
   ]
  },
  {
   "cell_type": "code",
   "execution_count": 8,
   "metadata": {
    "collapsed": true
   },
   "outputs": [],
   "source": [
    "repurposerKNN = KNNRepurposer(source_model, ['fc8'])"
   ]
  },
  {
   "cell_type": "code",
   "execution_count": 9,
   "metadata": {
    "collapsed": true
   },
   "outputs": [],
   "source": [
    "repurposerKNN.repurpose(train_iterator)"
   ]
  },
  {
   "cell_type": "code",
   "execution_count": 10,
   "metadata": {
    "collapsed": true
   },
   "outputs": [],
   "source": [
    "results = repurposerKNN.predict_label(test_iterator)"
   ]
  },
  {
   "cell_type": "code",
   "execution_count": 11,
   "metadata": {},
   "outputs": [
    {
     "name": "stdout",
     "output_type": "stream",
     "text": [
      "             precision    recall  f1-score   support\n",
      "\n",
      "          0       0.50      0.80      0.62        20\n",
      "          1       0.78      0.90      0.84        20\n",
      "          2       0.70      0.70      0.70        20\n",
      "          3       0.78      0.70      0.74        20\n",
      "          4       0.78      0.90      0.84        20\n",
      "          5       0.85      0.85      0.85        20\n",
      "          6       0.64      0.80      0.71        20\n",
      "          7       0.64      0.45      0.53        20\n",
      "          8       0.75      0.75      0.75        20\n",
      "          9       1.00      0.25      0.40        20\n",
      "\n",
      "avg / total       0.74      0.71      0.70       200\n",
      "\n"
     ]
    }
   ],
   "source": [
    "print(classification_report(y_pred=results, y_true=test_labels))"
   ]
  },
  {
   "cell_type": "markdown",
   "metadata": {},
   "source": [
    "### Custom Neural Network Repurposer\n",
    "\n",
    "Now we will define a custom Neural Network Repurposer which performs transfer learning by:\n",
    "\n",
    "1. taking the original source neural network and keeping all layers up to `transfer_layer_name`\n",
    "2. adding two fully connected layers on the top\n",
    "3. fine-tuning\n",
    "\n",
    "#### Definition"
   ]
  },
  {
   "cell_type": "code",
   "execution_count": 12,
   "metadata": {
    "collapsed": true
   },
   "outputs": [],
   "source": [
    "class Add2FullyConnectedRepurposer(xfer.NeuralNetworkRepurposer):\n",
    "    def __init__(self, source_model: mx.mod.Module, transfer_layer_name, num_nodes, target_class_count,\n",
    "                 context_function=mx.context.cpu, num_devices=1, batch_size=64, num_epochs=5):\n",
    "        super().__init__(source_model, context_function, num_devices, batch_size, num_epochs)\n",
    "        \n",
    "        # initialse parameters\n",
    "        self.transfer_layer_name = transfer_layer_name\n",
    "        self.num_nodes = num_nodes\n",
    "        self.target_class_count = target_class_count\n",
    "    \n",
    "    def _get_target_symbol(self, source_model_layer_names):\n",
    "        # Check if 'transfer_layer_name' is present in source model\n",
    "        if self.transfer_layer_name not in source_model_layer_names:\n",
    "            raise ValueError('transfer_layer_name: {} not found in source model'.format(self.transfer_layer_name))\n",
    "\n",
    "        # Create target symbol by transferring layers from source model up to 'transfer_layer_name'\n",
    "        transfer_layer_key = self.transfer_layer_name + '_output'  # layer key with output suffix to lookup mxnet symbol group\n",
    "        source_symbol = self.source_model.symbol.get_internals()\n",
    "        target_symbol = source_symbol[transfer_layer_key]\n",
    "        return target_symbol\n",
    "    \n",
    "    # All Neural Network Repurposers must implement this function which takes a training iterator and returns an MXNet Module\n",
    "    def _create_target_module(self, train_iterator: mx.io.DataIter):\n",
    "        # Create model handler to manipulate the source model\n",
    "        model_handler = xfer.model_handler.ModelHandler(self.source_model, self.context_function, self.num_devices)\n",
    "\n",
    "        # Create target symbol by transferring layers from source model up to and including 'transfer_layer_name'\n",
    "        target_symbol = self._get_target_symbol(model_handler.layer_names)\n",
    "\n",
    "        # Update model handler by replacing source symbol with target symbol\n",
    "        # and cleaning up weights of layers that were not transferred\n",
    "        model_handler.update_sym(target_symbol)\n",
    "\n",
    "        # Add a fully connected layer (with nodes equal to number of target classes) and a softmax output layer on top\n",
    "        fully_connected_layer1 = xfer.model_handler.layer_factory.FullyConnected(num_hidden=self.num_nodes, name='fc_rep')\n",
    "        fully_connected_layer2 = xfer.model_handler.layer_factory.FullyConnected(num_hidden=self.target_class_count,\n",
    "                                                             name='fc_from_fine_tune_repurposer')\n",
    "        softmax_output_layer = xfer.model_handler.layer_factory.SoftmaxOutput(name=train_iterator.provide_label[0][0].replace('_label', ''))\n",
    "        model_handler.add_layer_top([fully_connected_layer1, fully_connected_layer2,  softmax_output_layer])\n",
    "\n",
    "        # Create and return target mxnet module using the new symbol and params\n",
    "        return model_handler.get_module(train_iterator)\n",
    "    \n",
    "    # To be serialisable, Neural Network Repurposers require get_params, get_attributes, set_attributes as shown above"
   ]
  },
  {
   "cell_type": "markdown",
   "metadata": {},
   "source": [
    "#### Use"
   ]
  },
  {
   "cell_type": "code",
   "execution_count": 13,
   "metadata": {
    "collapsed": true
   },
   "outputs": [],
   "source": [
    "# instantiate repurposer\n",
    "repurposer2Fc = Add2FullyConnectedRepurposer(source_model, 'fc8', 10, 10)"
   ]
  },
  {
   "cell_type": "code",
   "execution_count": 14,
   "metadata": {
    "collapsed": true
   },
   "outputs": [],
   "source": [
    "train_iterator.reset()\n",
    "repurposer2Fc.repurpose(train_iterator)"
   ]
  },
  {
   "cell_type": "code",
   "execution_count": 15,
   "metadata": {
    "collapsed": true
   },
   "outputs": [],
   "source": [
    "results = repurposer2Fc.predict_label(test_iterator)"
   ]
  },
  {
   "cell_type": "code",
   "execution_count": 16,
   "metadata": {},
   "outputs": [
    {
     "name": "stdout",
     "output_type": "stream",
     "text": [
      "             precision    recall  f1-score   support\n",
      "\n",
      "          0       0.91      1.00      0.95        20\n",
      "          1       1.00      0.95      0.97        20\n",
      "          2       1.00      0.55      0.71        20\n",
      "          3       1.00      0.85      0.92        20\n",
      "          4       0.95      1.00      0.98        20\n",
      "          5       1.00      0.80      0.89        20\n",
      "          6       1.00      0.85      0.92        20\n",
      "          7       0.70      0.95      0.81        20\n",
      "          8       0.62      1.00      0.77        20\n",
      "          9       1.00      0.90      0.95        20\n",
      "\n",
      "avg / total       0.92      0.89      0.89       200\n",
      "\n"
     ]
    }
   ],
   "source": [
    "print(classification_report(y_pred=results, y_true=test_labels))"
   ]
  }
 ],
 "metadata": {
  "kernelspec": {
   "display_name": "Python 3",
   "language": "python",
   "name": "python3"
  },
  "language_info": {
   "codemirror_mode": {
    "name": "ipython",
    "version": 3
   },
   "file_extension": ".py",
   "mimetype": "text/x-python",
   "name": "python",
   "nbconvert_exporter": "python",
   "pygments_lexer": "ipython3",
<<<<<<< HEAD
   "version": "3.6.6"
=======
   "version": "3.6.3"
>>>>>>> 8572e111
  }
 },
 "nbformat": 4,
 "nbformat_minor": 2
}<|MERGE_RESOLUTION|>--- conflicted
+++ resolved
@@ -522,11 +522,7 @@
    "name": "python",
    "nbconvert_exporter": "python",
    "pygments_lexer": "ipython3",
-<<<<<<< HEAD
    "version": "3.6.6"
-=======
-   "version": "3.6.3"
->>>>>>> 8572e111
   }
  },
  "nbformat": 4,
