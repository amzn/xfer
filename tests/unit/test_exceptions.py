--- conflicted
+++ resolved
@@ -30,11 +30,6 @@
         with self.assertRaises(exceptions.ModelArchitectureError):
             exceptions._handle_mxnet_error(error)
 
-<<<<<<< HEAD
-    def test_handle_mxnet_error_post_140(self):
-        # Assert ModelArchitectureError is raised
-        with open('tests/data/exceptions/model_architecture_error_post_140.txt', 'r') as tf:
-=======
     def test_handle_mxnet_error_140(self):
         # Assert ModelArchitectureError is raised
         with open('tests/data/exceptions/model_architecture_error_140.txt', 'r') as tf:
@@ -46,7 +41,6 @@
     def test_handle_mxnet_error_150(self):
         # Assert ModelArchitectureError is raised
         with open('tests/data/exceptions/model_architecture_error_150.txt', 'r') as tf:
->>>>>>> c7378e54
             string = tf.read()
         error = CustomError(string)
         with self.assertRaises(exceptions.ModelArchitectureError):
