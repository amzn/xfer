--- conflicted
+++ resolved
@@ -63,8 +63,7 @@
         - sudo apt-get install graphviz
         - pip install -r docs/demos/requirements.txt
         - travis_wait 40 pytest --durations=0 --notebook
-<<<<<<< HEAD
-      - script:
+    - script:
         - brew install graphviz
         - pip install -r docs/demos/requirements.txt
         - travis_wait 40 pytest --durations=0 --notebook_hpo
@@ -73,8 +72,6 @@
       python: '3.6'
       env: PYTHON=3.6.6
       name: "HPO notebook"
-=======
->>>>>>> 933fbd0e
     - stage: release
       if: branch = master
       python: '3.6' # Official supported Python dist.
