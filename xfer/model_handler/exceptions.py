--- conflicted
+++ resolved
@@ -29,18 +29,10 @@
 
 def _handle_mxnet_error(error):
     error_string = error.__str__()
-<<<<<<< HEAD
-    # Error string changed in Mxnet 1.4.0
-    error_ref_pre_mxnet_140 = 'Check failed: assign(&dattr, (*vec)[i]) Incompatible attr in node'
-    error_ref_post_mxnet_140 = 'Check failed: assign(&dattr, vec.at(i)) Incompatible attr in node'
-    try:
-        if error_ref_pre_mxnet_140 in error_string or error_ref_post_mxnet_140 in error_string:
-=======
     error_regex = re.compile('Check failed: assign\(&dattr,.*vec.*i.*\).*Incompatible attr in node')
 
     try:
         if re.search(error_regex, error_string) is not None:
->>>>>>> c7378e54
             start_str1 = 'expected ['
             start_index1 = error_string.index(start_str1) + len(start_str1)
             end_str1 = '], got'
